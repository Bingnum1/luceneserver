--- conflicted
+++ resolved
@@ -889,14 +889,10 @@
 
     # hack alert!  really i should index a separate text+highlight field for this...
     if key.lower().replace('-', ' ') == lowerText:
-<<<<<<< HEAD
-      skey = '<b>%s</b>' % key
-=======
       key = '<b>%s</b>' % key
     
     if fields['status'] in ('Open', 'Reopened', 'In Progress', 'Patch Available', 'Waiting for user', 'Waiting for infra'):
       skey = key
->>>>>>> 62c32310
     else:
       skey = key
     
